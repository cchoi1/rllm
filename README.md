--- conflicted
+++ resolved
@@ -25,7 +25,7 @@
 
 ## Releases 📰
 
-<strong>[2025/09/16]</strong> rLLM [v0.2](https://github.com/rllm-org/rllm/tree/v0.2) is now in development and available in preview. It comes integrated with verl-0.5.0, featuring support for Megatron training. Stay tuned for more updates!
+<strong>[2025/10/15]</strong> rLLM [v0.2](https://github.com/rllm-org/rllm/tree/v0.2) is now officially released! It comes integrated with verl-0.5.0, featuring support for Megatron training.
 
 <strong>[2025/07/01]</strong> We release [`DeepSWE-Preview`](https://pretty-radio-b75.notion.site/DeepSWE-Training-a-Fully-Open-sourced-State-of-the-Art[…]-by-Scaling-RL-22281902c1468193aabbe9a8c59bbe33?pvs=73), a 32B software engineering agent (SWE) trained with purely RL that achieves 59% on SWEBench-Verified with test-time scaling,(42.2% Pass@1), topping the SWEBench leaderboard for open-weight models.
 
@@ -48,29 +48,19 @@
 # Clone the repository and switch to v0.2
 git clone --recurse-submodules https://github.com/rllm-org/rllm.git
 cd rllm
-git switch v0.2
 
-<<<<<<< HEAD
 # Make sure submodules match v0.2
 git submodule update --init --recursive
 
 # Create a conda environment
-conda create -n rllm python=3.10 -y
-=======
-# create a conda environment
-conda create -n rllm python=3.10 (use python=3.11 for MacOS)
->>>>>>> 06127f3f
+conda create -n rllm python=3.11 -y
 conda activate rllm
 
-# Install verl (version pinned by v0.2 branch)
+# Install verl
 bash scripts/install_verl.sh
 
-<<<<<<< HEAD
 # Install rllm
 pip install -e .
-=======
-**Note:** On macOS, GPU features (flash-attn, deepspeed, vllm) are automatically excluded for compatibility. For GPU support on macOS, you can install with: `pip install -e .[gpu]`.
->>>>>>> 06127f3f
 ```
 
 ### Installation with Docker 🐳
