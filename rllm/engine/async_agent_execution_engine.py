--- conflicted
+++ resolved
@@ -58,7 +58,6 @@
         self.agent_args = agent_args
         self.max_response_length = max_response_length
         self.max_prompt_length = max_prompt_length
-<<<<<<< HEAD
 
         self.agents = agents
         self.envs = envs
@@ -70,11 +69,7 @@
             self.agents = agents
             self.envs = envs
 
-=======
-        self.agents = [agent_class(**agent_args) for _ in range(self.n_parallel_agents)]
-        self.envs = [env_class(**env_args) for _ in range(self.n_parallel_agents)]
         assert all(type(env).is_multithread_safe() for env in self.envs), "All environments must be multithread safe for async engine"
->>>>>>> f1431595
         # rollout engine args
         self.rollout_engine_args = rollout_engine_args
         self.sampling_params = kwargs.get("sampling_params", None)
