"""Utility functions for loading and processing datasets."""

import json
import os
from typing import Any, Dict, List, Union

from rllm.data.dataset_types import TrainDataset, TestDataset


def load_dataset(dataset_enum: Union[TrainDataset.Math, TrainDataset.Code, 
                                   TestDataset.Math, TestDataset.Code]) -> List[Dict[str, Any]]:
    """Load a dataset from a JSON file based on the dataset enum.

    This function takes a dataset enum value and loads the corresponding JSON file
    from the appropriate directory structure. The directory structure follows the pattern:
    {data_dir}/{category_dir}/{dataset_name}.json
    where:
    - data_dir is either 'train' or 'test'
    - category_dir is either 'math' or 'code'
    - dataset_name is the lowercase value of the enum

    Args:
        dataset_enum: An enum value from either TrainDataset or TestDataset classes,
                     specifying which dataset to load.

    Returns:
        List[Dict[str, Any]]: A list of dictionaries containing the dataset items.
            Each dictionary represents one item in the dataset with its associated fields.

    Raises:
        ValueError: If the dataset file cannot be found or contains invalid JSON.
        
    Examples:
        >>> # Load training AIME dataset
        >>> aime_data = load_dataset(TrainDataset.Math.AIME)
        >>> # Load test APPS dataset
        >>> apps_data = load_dataset(TestDataset.Code.APPS)
    """
    dataset_name = dataset_enum.value.lower()
    category_dir = dataset_enum.__class__.__name__.lower()
    
    # Determine if dataset is for training or testing
    if dataset_enum.__class__ in [TrainDataset.Math, TrainDataset.Code]:
        data_dir = 'train'
    else:
        data_dir = 'test'
    
    # Construct file path
    current_dir = os.path.dirname(os.path.realpath(__file__))
<<<<<<< HEAD
    file_path = os.path.join(data_dir, f"{dataset_name}.json")
    # Combine current_dir and file_path
    file_path = os.path.join(current_dir, file_path)
    
=======
    file_path = os.path.join(current_dir, data_dir, category_dir,
                            f"{dataset_name}.json")

>>>>>>> f79af81f
    if not os.path.exists(file_path):
        raise ValueError(f"Dataset file not found: {file_path}")
        
    try:
        with open(file_path, "r", encoding="utf-8") as f:
            data = json.load(f)
        return data
    except json.JSONDecodeError:
        raise ValueError(f"Invalid JSON format in {file_path}")
    except Exception as e:
        raise ValueError(f"Error loading dataset: {str(e)}")


if __name__ == '__main__':
    # Example usage
    aime_data = load_dataset(TrainDataset.Math.AIME)
    print(f"Loaded {len(aime_data)} AIME training problems")
    
    apps_data = load_dataset(TestDataset.Code.APPS) 
    print(f"Loaded {len(apps_data)} APPS test problems")<|MERGE_RESOLUTION|>--- conflicted
+++ resolved
@@ -47,16 +47,10 @@
     
     # Construct file path
     current_dir = os.path.dirname(os.path.realpath(__file__))
-<<<<<<< HEAD
-    file_path = os.path.join(data_dir, f"{dataset_name}.json")
-    # Combine current_dir and file_path
-    file_path = os.path.join(current_dir, file_path)
-    
-=======
+
     file_path = os.path.join(current_dir, data_dir, category_dir,
                             f"{dataset_name}.json")
 
->>>>>>> f79af81f
     if not os.path.exists(file_path):
         raise ValueError(f"Dataset file not found: {file_path}")
         
