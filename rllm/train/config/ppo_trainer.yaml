--- conflicted
+++ resolved
@@ -89,11 +89,7 @@
   rollout:
     name: vllm
     mode: sync # sync: LLM, async: AsyncLLM
-<<<<<<< HEAD
-    chat_scheduler: null # async chat scheduler, e.g examples.ppo_trainer.naive_chat_scheduler.NaiveChatCompletionScheduler
-=======
     chat_scheduler: null # async chat scheduler, e.g examples.schedulers.naive_chat_scheduler.NaiveChatCompletionScheduler
->>>>>>> 1d0270fd
     temperature: 1.0
     top_k: -1 # 0 for hf rollout, -1 for vllm rollout
     top_p: 1
