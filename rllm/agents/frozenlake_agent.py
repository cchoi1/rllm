import base64
import io
import logging
import re
import collections
from typing import List, Dict, Any, Tuple

import numpy as np
from browsergym.core.action.highlevel import HighLevelActionSet
from browsergym.utils.obs import flatten_axtree_to_str, flatten_dom_to_str, prune_html
from PIL import Image

from rllm.agents.system_prompts import *
from rllm.agents.agent import BaseAgent, Step, Trajectory
from rllm.environments.frozenlake.frozenlake import FrozenLakeEnv


logger = logging.getLogger(__name__)


class FrozenLakeAgent(BaseAgent):

    SYSTEM_PROMPT = """You are Qwen, created by Alibaba Cloud. You are a helpful assistant. You are walking on a frozen lake.

FrozenLake Quick Guide
Goal: Reach the goal (G). Player (P) and Goal (G) must overlap.

Symbols:
_ Frozen | O Hole | G Goal | P Player

Rules:
1. Avoid falling into holes (O).
2. Frozen tiles are slippery, you may move perpendicular to your intended direction.

Valid Action (separated by | ):
Up | Down | Left | Right

Rewards:
Fall into hole: 0
Reach goal: +1.0

You will be provided the current observation, please decide on the next Action.
You should show your thought process and then input the final action in ``` ```.
You should only output the NEXT ACTION at each interation in the ``` ```. For example, if you want to move up, you should output ```Up```.
You should plan ahead and try to achieve it in minimum number of steps.

<<<<<<< HEAD

=======
>>>>>>> bfa5cb74
Below are examples for an interaction:
Example1:
User: Current Observation:
P   _   _   _   _
O   _   _   O   _
O   _   O   _   _
O   _   _   G   _
_   _   _   _   _
You have not achieved the goal, P has not reached G yet. Please give the next action.

Assistant: P is now at the top right corner. It should reach G at the bottom right corner. I should move it closer to it. I can move right or down but there is a hole in down position and I can not move diagonally. There is no hole in my next movement right so I can move to right. Action: ```Right```

Example2:
User: Current Observation:
_   _   _   _
_   _   _   O
_   O   _   P
O   _   _   G
You have not achieved the goal, P has not reached G yet. Please give the next action.

Assistant: P is now at the near G. It should reach G to its bottom. I should move to be on it. There is no hole in my next movement so I can move to down. Action: ```Down```

Example3:
User: Current Observation:
_   _   _   O   _
O   _   P   O   _
O   _   O   _   _
O   _   _   G   _
_   _   _   _   _
You have not achieved the goal, P has not reached G yet. Please give the next action.

Assistant: G is at the bottom right relative to P. I want to move closer so I should move right or down. But there is a hole at each position and I do not want to fall into holes. Up and left are both valid but left brings me closer. Action: ```Left```
<<<<<<< HEAD
"""

# Example4:
# User: Current Observation:
# _   _   _   _
# _   _   _   O
# _   O   _   O
# O   G   P   _
# You have not achieved the goal, P has not reached G yet. Please give the next action.

# Assistant: P is now near G. But game has not finished. P is not at G and I should never output invalid action. I need to recheck my understanding. P is not actually on G yet because they are not overlapping, it needs reach G to its left. Action: ```Left```

# Example5:
# User: Current Observation:
# _   _   _   O   _
# O   _   P   _   _
# O   _   O   O   O
# O   _   O   G   _
# O   _   _   _   _
# You have not achieved the goal, P has not reached G yet. Please give the next action.

# Assistant: G is at the bottom right corner of P. I can move left, right, or up. Move right will initially bring me closer but I can't reach G that way. Move up and left means I can still reach G. Move up will result in 9 steps in total while left is 7 steps. I need to move left. Action: ```Left```

# Now it is your turn, please show your thinking process and put the final action in ``` ```. In every turn, the final action MUST be one of Up, Down, Left, Right.
# """
=======

Example4:
User: Current Observation:
_   _   _   _
_   _   _   O
_   O   _   O
O   G   P   _
You have not achieved the goal, P has not reached G yet. Please give the next action.

Assistant: P is now near G. But game has not finished. P is not at G and I should never output invalid action. I need to recheck my understanding. P is not actually on G yet because they are not overlapping, it needs reach G to its left. Action: ```Left```

Example5:
User: Current Observation:
_   _   _   O   _
O   _   P   _   _
O   _   O   O   O
O   _   O   G   _
O   _   _   _   _
You have not achieved the goal, P has not reached G yet. Please give the next action.

Assistant: G is at the bottom right corner of P. I can move left, right, or up. Move right will initially bring me closer but I can't reach G that way. Move up and left means I can still reach G. Move up will result in 9 steps in total while left is 7 steps. I need to move left. Action: ```Left```

Now it is your turn, please show your thinking process and put the final action in ``` ```. In every turn, the final action MUST be one of Up, Down, Left, Right.
"""
>>>>>>> bfa5cb74

    def __init__(self):
        self._trajectory = Trajectory()
        self.messages: List[Dict[str, str]] = []
        self.step = 0
        self.reset()

    def update_from_env(self, observation: Any, reward: float, done: bool, info: Dict, **kwargs):
        """
        Updates the agent's internal state after an environment step.
        Includes logic to check if the observation changed from the previous step.
        """
        current_obs_str = str(observation)
        # Base message for the user
        user_prompt_content = "Current Observation: \n" + current_obs_str + "\n" + "You have not achieved the goal, P has not reached G yet. Please give the next action."

        # Check if the observation is the same as the previous step's observation
        # This check only makes sense if we have completed at least one step (i.e., received a model response and acted)
        if self._trajectory.steps and self._trajectory.steps[-1].action is not None: # Check if the last step has an action (meaning it's a completed step)
            last_step_obs_str = self._trajectory.steps[-1].observation
            if last_step_obs_str == current_obs_str:
                user_prompt_content += "\nYour last response is invalid. Your position didn't change at all. You may need to recheck your thinking process, action outputted, and the format of response. Remember, you should only output the NEXT ACTION at each interation in the ``` ```. For example, if you want to move up, you should output ```Up```."

        # Update the last step in the trajectory with the outcome (next_observation, reward, done, info)
        if self._trajectory.steps:
            prior_step = self._trajectory.steps[-1]
            # The observation received here is the 'next_observation' for the *previous* action/step
            prior_step.next_observation = current_obs_str
            prior_step.reward = reward
            prior_step.done = done
            prior_step.info = info

        # Add the user message for the *next* interaction turn
        self.messages.append({
            "role": "user",
            "content": user_prompt_content
        })

        # Create a new step for the current state (with the observation that resulted from the last action)
        # This step's action, reward, etc., will be filled in by subsequent update_from_model and update_from_env calls
        if done:
            return
        cur_step = Step(
            observation=current_obs_str, # Store raw observation string for the *new* state
            step=self.step
        )
        self._trajectory.steps.append(cur_step)

    def update_from_model(self, response: Any, **kwargs):
        if isinstance(response, str):
            content = response
        else: # OpenAI response
            try:
                content = response.choices[0].message.content
            except Exception as e:
                logger.error(f"Failed to extract content from response: {response}. Error: {e}")
                content = str(response)

        assert self._trajectory.steps, "Trajectory should not be empty when update_from_model is called."

        thought, action_str = self._parse_model_response(content)

        cur_step = self._trajectory.steps[-1]
        cur_step.thought = thought
        cur_step.action = action_str
        cur_step.model_response = content

        self.messages.append({"role": "assistant", "content": content})

        self.step += 1

    def _parse_model_response(self, response: str) -> Tuple[str, str]:
        DIRECTION_MAP = {"left": 1, "down": 2, "right": 3, "up": 4}

        thought = response
        action_str = str(FrozenLakeEnv.INVALID_ACTION)

        matches = re.findall(r'```(.*?)```', response, re.DOTALL)

        if matches:
            last_match_content = matches[-1].strip()
            last_match_index = response.rfind(f"```{last_match_content}```")
            if last_match_index != -1:
                thought = response[:last_match_index].strip()

            extracted_text = last_match_content.lower()

            if extracted_text in DIRECTION_MAP:
                action_str = str(DIRECTION_MAP[extracted_text])
            elif extracted_text.isdigit() and int(extracted_text) in DIRECTION_MAP.values():
                action_str = str(int(extracted_text))

        return thought, action_str

    def _process_action_for_validation(self, response):
        _, action_str = self._parse_model_response(response)
        return action_str

    @property
    def chat_completions(self) -> List[Dict[str, str]]:
        return self.messages

    @property
    def trajectory(self) -> Trajectory:
        return self._trajectory

    def reset(self):
        self._trajectory = Trajectory()
        self.messages = [{
            'role': 'system',
            'content': self.SYSTEM_PROMPT,
        }]
        self.step = 0

    def get_current_state(self) -> Step:
        if not self._trajectory.steps:
            raise ValueError("get_current_state called before the first observation was processed.")
        return self._trajectory.steps[-1]

    def compute_training_reward(self, trajectory: Trajectory) -> float:
        if not trajectory.steps:
            return 0
        
        reward = trajectory.steps[-1].reward
        reward_penalty = 0    
        for step in trajectory.steps:
            if not self.validate_step(step):
                reward_penalty = -0.5
                break
<<<<<<< HEAD

        reward = max(reward, 0.0)
        return reward
=======
        return reward + reward_penalty
>>>>>>> bfa5cb74

    def validate_step(self, trajectory_step: Step) -> bool:
        action_str = trajectory_step.action
        if action_str == str(FrozenLakeEnv.INVALID_ACTION):
            return False
        return True<|MERGE_RESOLUTION|>--- conflicted
+++ resolved
@@ -44,10 +44,6 @@
 You should only output the NEXT ACTION at each interation in the ``` ```. For example, if you want to move up, you should output ```Up```.
 You should plan ahead and try to achieve it in minimum number of steps.
 
-<<<<<<< HEAD
-
-=======
->>>>>>> bfa5cb74
 Below are examples for an interaction:
 Example1:
 User: Current Observation:
@@ -80,33 +76,6 @@
 You have not achieved the goal, P has not reached G yet. Please give the next action.
 
 Assistant: G is at the bottom right relative to P. I want to move closer so I should move right or down. But there is a hole at each position and I do not want to fall into holes. Up and left are both valid but left brings me closer. Action: ```Left```
-<<<<<<< HEAD
-"""
-
-# Example4:
-# User: Current Observation:
-# _   _   _   _
-# _   _   _   O
-# _   O   _   O
-# O   G   P   _
-# You have not achieved the goal, P has not reached G yet. Please give the next action.
-
-# Assistant: P is now near G. But game has not finished. P is not at G and I should never output invalid action. I need to recheck my understanding. P is not actually on G yet because they are not overlapping, it needs reach G to its left. Action: ```Left```
-
-# Example5:
-# User: Current Observation:
-# _   _   _   O   _
-# O   _   P   _   _
-# O   _   O   O   O
-# O   _   O   G   _
-# O   _   _   _   _
-# You have not achieved the goal, P has not reached G yet. Please give the next action.
-
-# Assistant: G is at the bottom right corner of P. I can move left, right, or up. Move right will initially bring me closer but I can't reach G that way. Move up and left means I can still reach G. Move up will result in 9 steps in total while left is 7 steps. I need to move left. Action: ```Left```
-
-# Now it is your turn, please show your thinking process and put the final action in ``` ```. In every turn, the final action MUST be one of Up, Down, Left, Right.
-# """
-=======
 
 Example4:
 User: Current Observation:
@@ -131,7 +100,6 @@
 
 Now it is your turn, please show your thinking process and put the final action in ``` ```. In every turn, the final action MUST be one of Up, Down, Left, Right.
 """
->>>>>>> bfa5cb74
 
     def __init__(self):
         self._trajectory = Trajectory()
@@ -261,13 +229,7 @@
             if not self.validate_step(step):
                 reward_penalty = -0.5
                 break
-<<<<<<< HEAD
-
-        reward = max(reward, 0.0)
-        return reward
-=======
         return reward + reward_penalty
->>>>>>> bfa5cb74
 
     def validate_step(self, trajectory_step: Step) -> bool:
         action_str = trajectory_step.action
